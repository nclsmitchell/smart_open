language: python

env:
  global:
    - secure: "GH+DI7f9QenVtTZFEfn4B8wO5JJK65PkHDg8vY/npdW51y5PPAynTEf/++D0H4tjwqMuXwB5lrbWfYeskf29Xuq5MT5+FixajZFcbhscoSM9CGABeph2s2+Hm4kSIKmjnTlQLgJHVbwypnlU/W4sfMCbqeOmv2fYXCCt0GhtnWc="
    - secure: "du3PQYEiDPw55TRzhk+Ocv1Gx1DuusbCSMVSQmccAoyOr7qxDqm+1jh2v13RmajNK7FnlKyC4xSTySVpSl70By2uhZlJT43EpenqIcpQWqUAm3nVr6etszdb1A6TfEGQrxZ8Y2j9KD6QAMNovsMZbl0bcDJDxTeFA4P/yU9UZcI="


matrix:
  include:
    - python: '2.7'
      env:
        - SO_DISABLE_MOCKS: "1"
        - SO_DISABLE_MOTO_SERVER: "1"
        - SO_S3_URL: "s3://smart-open-py27-benchmark"
        - SO_S3_RESULT_URL: "s3://smart-open-py27-benchmark-results"
        - TOXENV: py27

    - python: '3.5'
      env:
        - TOXENV: py35

    - python: '3.6'
      env:
        - SO_DISABLE_MOCKS: "1"
        - SO_DISABLE_MOTO_SERVER: "1"
        - SO_S3_URL: "s3://smart-open-py36-benchmark"
        - SO_S3_RESULT_URL: "s3://smart-open-py36-benchmark-results"
        - TOXENV: py36

    - python: '3.7'
      env:
        - SO_DISABLE_MOCKS: "1"
        - SO_DISABLE_MOTO_SERVER: "1"
        - SO_S3_URL: "s3://smart-open-py37-benchmark"
        - SO_S3_RESULT_URL: "s3://smart-open-py37-benchmark-results"
        - BOTO_CONFIG: "/dev/null"
        - TOXENV: py37
      dist: xenial

install:
<<<<<<< HEAD
  - pip install --upgrade setuptools tox
=======
  - pip install --upgrade setuptools
  - pip install flask
>>>>>>> a621aebc
  - pip install .[test]
  - pip install flake8
  - pip freeze

script:
  - if [[ ${TRAVIS_SECURE_ENV_VARS} = false ]]; then
      echo "DISABLE INTEGRATION TESTING FOR S3";
      unset SO_DISABLE_MOCKS;
      unset SO_S3_URL;
      unset SO_S3_RESULT_URL;
    fi
<<<<<<< HEAD
  - tox -vv
=======
  - if [[ ${SO_DISABLE_MOTO_SERVER} -ne 1 ]]; then
      sh -c "moto_server -p5000 2> /dev/null &";
    fi
  - flake8 --max-line-length=110
  - python setup.py test
>>>>>>> a621aebc
  - export SO_S3_URL=$SO_S3_URL/$(python -c 'from uuid import uuid4;print(uuid4())')
  - py.test integration-tests/test_http.py
  - if [[ ${SO_DISABLE_MOCKS} = "1" ]]; then
      pip install pytest_benchmark awscli;
      set -e;
      py.test integration-tests/test_s3.py --benchmark-save=`git rev-parse HEAD`;
      set +e;
      aws s3 cp .benchmarks/*/*.json ${SO_S3_RESULT_URL};
      aws s3 rm --recursive $SO_S3_URL;
    fi
  - pip install numpy
  - py.test integration-tests/test_207.py


cache:
  directories:
  - "$HOME/.cache/pip"
  - "$HOME/.pyenv"<|MERGE_RESOLUTION|>--- conflicted
+++ resolved
@@ -39,12 +39,8 @@
       dist: xenial
 
 install:
-<<<<<<< HEAD
   - pip install --upgrade setuptools tox
-=======
-  - pip install --upgrade setuptools
   - pip install flask
->>>>>>> a621aebc
   - pip install .[test]
   - pip install flake8
   - pip freeze
@@ -56,15 +52,11 @@
       unset SO_S3_URL;
       unset SO_S3_RESULT_URL;
     fi
-<<<<<<< HEAD
-  - tox -vv
-=======
   - if [[ ${SO_DISABLE_MOTO_SERVER} -ne 1 ]]; then
       sh -c "moto_server -p5000 2> /dev/null &";
     fi
   - flake8 --max-line-length=110
-  - python setup.py test
->>>>>>> a621aebc
+  - tox -vv
   - export SO_S3_URL=$SO_S3_URL/$(python -c 'from uuid import uuid4;print(uuid4())')
   - py.test integration-tests/test_http.py
   - if [[ ${SO_DISABLE_MOCKS} = "1" ]]; then
