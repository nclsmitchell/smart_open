--- conflicted
+++ resolved
@@ -53,19 +53,13 @@
 
 install_requires = [
     'requests',
-<<<<<<< HEAD
-    'boto3',
-    'google-cloud-storage',
-    'azure-storage-blob',
-    'azure-common'
-=======
->>>>>>> 815be858
 ]
 
 aws_deps = ['boto3']
 gcp_deps = ['google-cloud-storage']
+asb_deps = ['azure-storage-blob', 'azure-common', 'azure.core.exceptions']
 
-all_deps = install_requires + aws_deps + gcp_deps
+all_deps = install_requires + aws_deps + gcp_deps + asb_deps
 
 setup(
     name='smart_open',
@@ -100,6 +94,7 @@
         'test': tests_require,
         'aws': aws_deps,
         'gcp': gcp_deps,
+        'asb': asb_deps,
         'all': all_deps,
     },
 
