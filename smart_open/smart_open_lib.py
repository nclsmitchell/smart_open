--- conflicted
+++ resolved
@@ -31,17 +31,7 @@
 # This module defines a function called smart_open so we cannot use
 # smart_open.submodule to reference to the submodules.
 #
-<<<<<<< HEAD
-import smart_open.s3 as smart_open_s3
-import smart_open.hdfs as smart_open_hdfs
-import smart_open.webhdfs as smart_open_webhdfs
-import smart_open.http as smart_open_http
-import smart_open.ssh as smart_open_ssh
-import smart_open.gcs as smart_open_gcs
-import smart_open.asb as smart_open_asb
-=======
 import smart_open.local_file as so_file
->>>>>>> 29092ba8
 
 from smart_open import compression
 from smart_open import doctools
@@ -277,41 +267,6 @@
     return decoded
 
 
-<<<<<<< HEAD
-#
-# The docstring can be None if -OO was passed to the interpreter.
-#
-open.__doc__ = None if open.__doc__ is None else open.__doc__ % {
-    's3': doctools.to_docstring(
-        doctools.extract_kwargs(smart_open_s3.open.__doc__),
-        lpad=u'    ',
-    ),
-    'http': doctools.to_docstring(
-        doctools.extract_kwargs(smart_open_http.open.__doc__),
-        lpad=u'    ',
-    ),
-    'webhdfs': doctools.to_docstring(
-        doctools.extract_kwargs(smart_open_webhdfs.open.__doc__),
-        lpad=u'    ',
-    ),
-    'ssh': doctools.to_docstring(
-        doctools.extract_kwargs(smart_open_ssh.open.__doc__),
-        lpad=u'    ',
-    ),
-    'gcs': doctools.to_docstring(
-        doctools.extract_kwargs(smart_open_gcs.open.__doc__),
-        lpad=u'    ',
-    ),
-    'asb': doctools.to_docstring(
-        doctools.extract_kwargs(smart_open_asb.open.__doc__),
-        lpad=u'    ',
-    ),
-    'examples': doctools.extract_examples_from_readme_rst(),
-}
-
-
-=======
->>>>>>> 29092ba8
 _MIGRATION_NOTES_URL = (
     'https://github.com/RaRe-Technologies/smart_open/blob/master/README.rst'
     '#migrating-to-the-new-open-function'
@@ -457,56 +412,7 @@
         #
         raise NotImplementedError('unsupported mode: %r' % mode)
 
-<<<<<<< HEAD
-    if isinstance(uri, six.string_types):
-        # this method just routes the request to classes handling the specific storage
-        # schemes, depending on the URI protocol in `uri`
-        filename = uri.split('/')[-1]
-        parsed_uri = _parse_uri(uri)
-
-        if parsed_uri.scheme == "file":
-            fobj = io.open(parsed_uri.uri_path, mode)
-            return fobj, filename
-        elif parsed_uri.scheme in smart_open_ssh.SCHEMES:
-            fobj = smart_open_ssh.open(
-                parsed_uri.uri_path,
-                mode,
-                host=parsed_uri.host,
-                user=parsed_uri.user,
-                port=parsed_uri.port,
-                password=parsed_uri.password,
-                transport_params=transport_params,
-            )
-            return fobj, filename
-        elif parsed_uri.scheme in smart_open_s3.SUPPORTED_SCHEMES:
-            return _s3_open_uri(parsed_uri, mode, transport_params), filename
-        elif parsed_uri.scheme == "hdfs":
-            _check_kwargs(smart_open_hdfs.open, transport_params)
-            return smart_open_hdfs.open(parsed_uri.uri_path, mode), filename
-        elif parsed_uri.scheme == "webhdfs":
-            kw = _check_kwargs(smart_open_webhdfs.open, transport_params)
-            http_uri = smart_open_webhdfs.convert_to_http_uri(parsed_uri)
-            return smart_open_webhdfs.open(http_uri, mode, **kw), filename
-        elif parsed_uri.scheme.startswith('http'):
-            #
-            # The URI may contain a query string and fragments, which interfere
-            # with our compressed/uncompressed estimation, so we strip them.
-            #
-            filename = P.basename(urlparse.urlparse(uri).path)
-            kw = _check_kwargs(smart_open_http.open, transport_params)
-            return smart_open_http.open(uri, mode, **kw), filename
-        elif parsed_uri.scheme == smart_open_gcs.SUPPORTED_SCHEME:
-            kw = _check_kwargs(smart_open_gcs.open, transport_params)
-            return smart_open_gcs.open(parsed_uri.bucket_id, parsed_uri.blob_id, mode, **kw), filename
-        elif parsed_uri.scheme == smart_open_asb.SUPPORTED_SCHEME:
-            kw = _check_kwargs(smart_open_asb.open, transport_params)
-            return smart_open_asb.open(parsed_uri.bucket_id, parsed_uri.blob_id, mode, **kw), filename
-        else:
-            raise NotImplementedError("scheme %r is not supported", parsed_uri.scheme)
-    elif hasattr(uri, 'read'):
-=======
     if hasattr(uri, 'read'):
->>>>>>> 29092ba8
         # simply pass-through if already a file-like
         # we need to return something as the file name, but we don't know what
         # so we probe for uri.name (e.g., this works with open() or tempfile.NamedTemporaryFile)
@@ -520,250 +426,12 @@
     if not isinstance(uri, str):
         raise TypeError("don't know how to handle uri %r" % uri)
 
-<<<<<<< HEAD
-def _override_endpoint_url(tp, url):
-    try:
-        resource_kwargs = tp['resource_kwargs']
-    except KeyError:
-        resource_kwargs = tp['resource_kwargs'] = {}
-
-    if resource_kwargs.get('endpoint_url'):
-        logger.warning(
-            'ignoring endpoint_url parsed from URL because it conflicts '
-            'with transport_params.resource_kwargs.endpoint_url. '
-        )
-    else:
-        resource_kwargs.update(endpoint_url=url)
-
-
-def _my_urlsplit(url):
-    """This is a hack to prevent the regular urlsplit from splitting around question marks.
-
-    A question mark (?) in a URL typically indicates the start of a
-    querystring, and the standard library's urlparse function handles the
-    querystring separately.  Unfortunately, question marks can also appear
-    _inside_ the actual URL for some schemas like S3.
-
-    Replaces question marks with newlines prior to splitting.  This is safe because:
-
-    1. The standard library's urlsplit completely ignores newlines
-    2. Raw newlines will never occur in innocuous URLs.  They are always URL-encoded.
-
-    See Also
-    --------
-    https://github.com/python/cpython/blob/3.7/Lib/urllib/parse.py
-    https://github.com/RaRe-Technologies/smart_open/issues/285
-    """
-    parsed_url = urlparse.urlsplit(url, allow_fragments=False)
-    if parsed_url.scheme not in smart_open_s3.SUPPORTED_SCHEMES or '?' not in url:
-        return parsed_url
-
-    sr = urlparse.urlsplit(url.replace('?', '\n'), allow_fragments=False)
-    return urlparse.SplitResult(sr.scheme, sr.netloc, sr.path.replace('\n', '?'), '', '')
-
-
-def _parse_uri(uri_as_string):
-    """
-    Parse the given URI from a string.
-
-    Supported URI schemes are:
-
-      * file
-      * gs
-      * hdfs
-      * http
-      * https
-      * s3
-      * s3a
-      * s3n
-      * s3u
-      * webhdfs
-
-    .s3, s3a and s3n are treated the same way.  s3u is s3 but without SSL.
-
-    Valid URI examples::
-
-      * s3://my_bucket/my_key
-      * s3://my_key:my_secret@my_bucket/my_key
-      * s3://my_key:my_secret@my_server:my_port@my_bucket/my_key
-      * hdfs:///path/file
-      * hdfs://path/file
-      * webhdfs://host:port/path/file
-      * ./local/path/file
-      * ~/local/path/file
-      * local/path/file
-      * ./local/path/file.gz
-      * file:///home/user/file
-      * file:///home/user/file.bz2
-      * [ssh|scp|sftp]://username@host//path/file
-      * [ssh|scp|sftp]://username@host/path/file
-      * gs://my_bucket/my_blob
-
-    """
-    if os.name == 'nt':
-        # urlsplit doesn't work on Windows -- it parses the drive as the scheme...
-        if '://' not in uri_as_string:
-            # no protocol given => assume a local file
-            uri_as_string = 'file://' + uri_as_string
-
-    parsed_uri = _my_urlsplit(uri_as_string)
-
-    if parsed_uri.scheme == "hdfs":
-        return _parse_uri_hdfs(parsed_uri)
-    elif parsed_uri.scheme == "webhdfs":
-        return parsed_uri
-    elif parsed_uri.scheme in smart_open_s3.SUPPORTED_SCHEMES:
-        return _parse_uri_s3x(parsed_uri)
-    elif parsed_uri.scheme == 'file':
-        return _parse_uri_file(parsed_uri.netloc + parsed_uri.path)
-    elif parsed_uri.scheme in ('', None):
-        return _parse_uri_file(uri_as_string)
-    elif parsed_uri.scheme.startswith('http'):
-        return Uri(scheme=parsed_uri.scheme, uri_path=uri_as_string)
-    elif parsed_uri.scheme in smart_open_ssh.SCHEMES:
-        return _parse_uri_ssh(parsed_uri)
-    elif parsed_uri.scheme == smart_open_gcs.SUPPORTED_SCHEME:
-        return _parse_uri_gcs(parsed_uri)
-    elif parsed_uri.scheme == smart_open_asb.SUPPORTED_SCHEME:
-        return _parse_uri_asb(parsed_uri)
-    else:
-        raise NotImplementedError(
-            "unknown URI scheme %r in %r" % (parsed_uri.scheme, uri_as_string)
-        )
-
-
-def _parse_uri_hdfs(parsed_uri):
-    assert parsed_uri.scheme == 'hdfs'
-    uri_path = parsed_uri.netloc + parsed_uri.path
-    uri_path = "/" + uri_path.lstrip("/")
-    if not uri_path:
-        raise RuntimeError("invalid HDFS URI: %s" % str(parsed_uri))
-
-    return Uri(scheme='hdfs', uri_path=uri_path)
-
-
-def _parse_uri_s3x(parsed_uri):
-    #
-    # Restrictions on bucket names and labels:
-    #
-    # - Bucket names must be at least 3 and no more than 63 characters long.
-    # - Bucket names must be a series of one or more labels.
-    # - Adjacent labels are separated by a single period (.).
-    # - Bucket names can contain lowercase letters, numbers, and hyphens.
-    # - Each label must start and end with a lowercase letter or a number.
-    #
-    # We use the above as a guide only, and do not perform any validation.  We
-    # let boto3 take care of that for us.
-    #
-    assert parsed_uri.scheme in smart_open_s3.SUPPORTED_SCHEMES
-
-    port = 443
-    host = _DEFAULT_S3_HOST
-    ordinary_calling_format = False
-    #
-    # These defaults tell boto3 to look for credentials elsewhere
-    #
-    access_id, access_secret = None, None
-
-    #
-    # Common URI template [secret:key@][host[:port]@]bucket/object
-    #
-    # The urlparse function doesn't handle the above schema, so we have to do
-    # it ourselves.
-    #
-    uri = parsed_uri.netloc + parsed_uri.path
-
-    if '@' in uri and ':' in uri.split('@')[0]:
-        auth, uri = uri.split('@', 1)
-        access_id, access_secret = auth.split(':')
-
-    head, key_id = uri.split('/', 1)
-    if '@' in head and ':' in head:
-        ordinary_calling_format = True
-        host_port, bucket_id = head.split('@')
-        host, port = host_port.split(':', 1)
-        port = int(port)
-    elif '@' in head:
-        ordinary_calling_format = True
-        host, bucket_id = head.split('@')
-    else:
-        bucket_id = head
-
-    return Uri(
-        scheme=parsed_uri.scheme, bucket_id=bucket_id, key_id=key_id,
-        port=port, host=host, ordinary_calling_format=ordinary_calling_format,
-        access_id=access_id, access_secret=access_secret
-    )
-
-
-def _parse_uri_file(input_path):
-    # '~/tmp' may be expanded to '/Users/username/tmp'
-    uri_path = os.path.expanduser(input_path)
-
-    if not uri_path:
-        raise RuntimeError("invalid file URI: %s" % input_path)
-
-    return Uri(scheme='file', uri_path=uri_path)
-
-
-def _parse_uri_ssh(unt):
-    """Parse a Uri from a urllib namedtuple."""
-    return Uri(
-        scheme=unt.scheme,
-        uri_path=_unquote(unt.path),
-        user=_unquote(unt.username),
-        host=unt.hostname,
-        port=int(unt.port or smart_open_ssh.DEFAULT_PORT),
-        password=_unquote(unt.password),
-    )
-
-
-def _unquote(text):
-    return text and urlparse.unquote(text)
-
-
-def _parse_uri_gcs(parsed_uri):
-    assert parsed_uri.scheme == smart_open_gcs.SUPPORTED_SCHEME
-    bucket_id, blob_id = parsed_uri.netloc, parsed_uri.path[1:]
-
-    return Uri(scheme=parsed_uri.scheme, bucket_id=bucket_id, blob_id=blob_id)
-
-
-def _parse_uri_asb(parsed_uri):
-    assert parsed_uri.scheme == smart_open_asb.SUPPORTED_SCHEME
-    bucket_id, blob_id = parsed_uri.netloc, parsed_uri.path[1:]
-
-    return Uri(scheme=parsed_uri.scheme, bucket_id=bucket_id, blob_id=blob_id)
-
-
-def _need_to_buffer(file_obj, mode, ext):
-    """Returns True if we need to buffer the whole file in memory in order to proceed."""
-    try:
-        is_seekable = file_obj.seekable()
-    except AttributeError:
-        #
-        # Under Py2, built-in file objects returned by open do not have
-        # .seekable, but have a .seek method instead.
-        #
-        is_seekable = hasattr(file_obj, 'seek')
-    return six.PY2 and mode.startswith('r') and ext in _COMPRESSOR_REGISTRY and not is_seekable
-
-
-def _compression_wrapper(file_obj, filename, mode):
-    """
-    This function will wrap the file_obj with an appropriate
-    [de]compression mechanism based on the extension of the filename.
-
-    file_obj must either be a filehandle object, or a class which behaves
-        like one.
-=======
     scheme = _sniff_scheme(uri)
     submodule = transport.get_transport(scheme)
     fobj = submodule.open_uri(uri, mode, transport_params)
     if not hasattr(fobj, 'name'):
         logger.critical('TODO')
         fobj.name = 'unknown'
->>>>>>> 29092ba8
 
     return fobj
 
